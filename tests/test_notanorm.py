# pylint: disable=missing-docstring, protected-access, unused-argument, too-few-public-methods
# pylint: disable=import-outside-toplevel, unidiomatic-typecheck

import logging
import multiprocessing
import copy
import sqlite3
import threading
import time
from multiprocessing.pool import ThreadPool

import pytest

from notanorm import SqliteDb, DbRow, DbModel, DbCol, DbType, DbTable, DbIndex, DbBase

import notanorm.errors as err

log = logging.getLogger(__name__)


PYTEST_REG = False


@pytest.fixture
def db_sqlite():
    db = SqliteDb(":memory:")
    yield db
    db.close()


@pytest.fixture
def db_sqlite_notmem(tmp_path):
    db = SqliteDb(str(tmp_path / "db"))
    yield db
    db.close()


def get_mysql_db():
    from notanorm import MySqlDb
    db = MySqlDb(read_default_file="~/.my.cnf")
    db.query("DROP DATABASE IF EXISTS test_db")
    db.query("CREATE DATABASE test_db")
    db.query("USE test_db")

    return MySqlDb(read_default_file="~/.my.cnf", db="test_db")


def cleanup_mysql_db(db):
    db._DbBase__closed = False
    db.query("DROP DATABASE test_db")
    db.close()


@pytest.fixture
def db_mysql():
    db = get_mysql_db()
    yield db
    cleanup_mysql_db(db)


@pytest.fixture
def db_mysql_notmem(db_mysql):
    yield db_mysql


@pytest.fixture(name="db")
def db_fixture(request, db_name):
    yield request.getfixturevalue("db_" + db_name)


@pytest.fixture(name="db_notmem")
def db_notmem_fixture(request, db_name):
    yield request.getfixturevalue("db_" + db_name + "_notmem")


def pytest_generate_tests(metafunc):
    """Converts user-argument --db to fixture parameters."""

    global PYTEST_REG               # pylint: disable=global-statement
    if not PYTEST_REG:
        if any(db in metafunc.fixturenames for db in ("db", "db_notmem")):
            db_names = metafunc.config.getoption("db", [])
            db_names = db_names or ["sqlite"]
            for mark in metafunc.definition.own_markers:
                if mark.name == "db":
                    db_names = set(mark.args).intersection(set(db_names))
                    break
            db_names = sorted(db_names)         # xdist compat
            metafunc.parametrize("db_name", db_names, scope="function")


def test_db_basic(db):
    db.query("create table foo (bar text)")
    db.query("insert into foo (bar) values (%s)" % db.placeholder, "hi")
    assert db.query("select bar from foo")[0].bar == "hi"


def test_db_delete(db):
    db.query("create table foo (bar text)")
    db.insert("foo", bar="hi")
    db.delete("foo", bar="hi")
    assert not db.select("foo")


def test_db_count(db):
    db.query("create table foo (bar text)")
    db.query("insert into foo (bar) values (%s)" % db.placeholder, "hi")

    assert db.count("foo") == 1
    assert db.count("foo", bar="hi") == 1
    assert db.count("foo", {"bar": "hi"}) == 1
    assert db.count("foo", {"bar": "ho"}) == 0


def test_db_select(db):
    db.query("create table foo (bar text)")
    db.query("insert into foo (bar) values (%s)" % db.placeholder, "hi")

    assert db.select("foo", bar="hi")[0].bar == "hi"
    assert db.select("foo", bar=None) == []
    assert db.select("foo", {"bar": "hi"})[0].bar == "hi"
    assert db.select("foo", {"bar": "ho"}) == []


def test_db_row_obj__dict__(db):
    db.query("create table foo (bar text)")
    db.query("insert into foo (bar) values (%s)" % db.placeholder, "hi")

    ret = db.select_one("foo")
    assert ret.__dict__ == {"bar": "hi"}
    assert ret._asdict() == {"bar": "hi"}
    assert ret.copy() == ret._asdict()
    assert copy.copy(ret) == ret._asdict()


def test_db_row_obj_case(db):
    db.query("create table foo (Bar text)")
    db.query("insert into foo (bar) values (%s)" % db.placeholder, "hi")

    ret = db.select_one("foo")
    assert ret["bar"] == "hi"
    assert ret["BAR"] == "hi"
    assert ret.bar == "hi"
    assert ret.BaR == "hi"
    assert "Bar" in ret.keys()
    assert "bar" not in ret.keys()
    assert "bar" in ret


def test_db_row_obj_iter(db):
    db.query("create table foo (Bar text)")
    db.query("insert into foo (bar) values (%s)" % db.placeholder, "hi")

    ret = db.select_one("foo")
    for k in ret:
        assert k == 'Bar'

    assert 'Bar' in ret


def test_db_row_obj_integer_access(db):
    db.query("create table foo (a text, b text, c text)")
    db.insert("foo", a="a", b="b", c="c")

    ret = db.select_one("foo")

    assert ret[0] == "a"
    assert ret[1] == "b"
    assert ret[2] == "c"

    assert len(list(ret.keys())) == 3
    assert len(list(ret.values())) == 3
    assert len(list(ret.items())) == 3


def test_db_class(db):
    db.query("create table foo (bar text)")
    db.query("insert into foo (bar) values (%s)" % db.placeholder, "hi")

    class Foo:
        def __init__(self, bar=None):
            self.bar = bar

    obj = db.select_one("foo", bar="hi", __class=Foo)

    assert type(obj) == Foo

    db.register_class("foo", Foo)

    obj = db.select_one("foo", bar="hi")

    assert obj.bar == "hi"
    assert type(obj) == Foo


def test_db_select_in(db):
    db.query("create table foo (bar text)")
    db.insert("foo", bar="hi")
    db.insert("foo", bar="ho")

    res = [DbRow({'bar': 'hi'}), DbRow({'bar': 'ho'})]

    assert db.select("foo", ["bar"], {"bar": ["hi", "ho"]}) == res
    assert db.select("foo", bar=["hi", "ho"]) == res


def test_db_select_join(db):
    db.query("create table foo (col text, d text)")
    db.query("create table baz (col text, d text)")
    db.insert("foo", col="hi", d="foo")
    db.insert("baz", col="hi", d="baz")
    res = db.select("foo inner join baz on foo.col=baz.col", ["baz.d"], {"foo.col": "hi"})
    assert res[0].d == "baz"


def test_db_update_and_select(db):
    db.query("create table foo (bar varchar(32) not null primary key, baz text)")
    db.insert("foo", bar="hi", baz="ho")

    assert db.select("foo", bar="hi")[0].bar == "hi"

    # infers where clause from primary key
    db.update("foo", bar="hi", baz="up")

    assert db.select("foo", bar="hi")[0].baz == "up"

    # alternate interface where the first argument is a where clause dict
    db.update("foo", {"bar": "hi"}, baz="up2")

    assert db.select("foo")[0].baz == "up2"

    # alternate interface where the select is explicit
    assert db.select("foo", ['baz'])[0].baz, "up2"


def test_db_upsert(db):
    db.query("create table foo (bar varchar(32) not null primary key, baz text)")
    db.insert("foo", bar="hi", baz="ho")

    assert db.select("foo", bar="hi")[0].bar == "hi"

    # updates
    db.upsert("foo", bar="hi", baz="up")

    assert db.select("foo", bar="hi")[0].baz == "up"

    # inserts
    db.upsert("foo", bar="lo", baz="down")

    assert db.select("foo", bar="hi")[0].baz == "up"
    assert db.select("foo", bar="lo")[0].baz == "down"

    # no-op
    db.upsert("foo", bar="hi")

    # no-op
    db.update("foo", bar="hi")


def test_db_insert_no_vals(db):
    db.query("create table foo (bar integer default 1)")
    db.insert("foo")


def test_db_upsert_non_null(db):
    db.query("create table foo (bar varchar(32) not null primary key, baz text, bop text)")
    db.insert("foo", bar="hi", baz="ho", bop="keep")

    # updates baz... but not bop to none
    db.upsert_non_null("foo", bar="hi", baz="up", bop=None)

    assert db.select_one("foo").baz == "up"
    assert db.select_one("foo").bop == "keep"


def test_model_create(db):
    model = DbModel({
        "foo": DbTable(columns=(
            DbCol("auto", typ=DbType.INTEGER, autoinc=True, notnull=True),
            DbCol("blob", typ=DbType.BLOB),
            DbCol("tex", typ=DbType.TEXT, notnull=True),
            DbCol("siz3v", typ=DbType.TEXT, size=3, fixed=False),
            DbCol("siz3", typ=DbType.TEXT, size=3, fixed=True),
            DbCol("flt", typ=DbType.FLOAT),
            DbCol("dbl", typ=DbType.DOUBLE),
        ), indexes={DbIndex(fields=("auto",), primary=True), DbIndex(fields=("flt",), unique=True)})
    })
    db.create_model(model)
    check = db.model()
    assert check == model


def test_model_create_nopk(db):
    model = DbModel({
        "foo": DbTable(columns=(
            DbCol("inty", typ=DbType.INTEGER),
        ), indexes={DbIndex(fields=("inty",), primary=False)})
    })
    db.create_model(model)
    check = db.model()
    assert check == model


def test_model_cmp(db):
    model1 = DbModel({
        "foo": DbTable(columns=(
            DbCol("Auto", typ=DbType.INTEGER, autoinc=True, notnull=True),
        ), indexes={DbIndex(fields=("Auto",), primary=True)})
    })
    model2 = DbModel({
        "FOO": DbTable(columns=(
            DbCol("autO", typ=DbType.INTEGER, autoinc=True, notnull=True),
        ), indexes={DbIndex(fields=("autO",), primary=True)})
    })

    assert model1["foo"].columns[0] == model2["FOO"].columns[0]
    assert model1 == model2


def test_conn_retry(db):
    db.query("create table foo (x integer)")
    db._conn_p.close()                  # pylint: disable=no-member
    db.max_reconnect_attempts = 1
    with pytest.raises(Exception):
        db.query("create table foo (x integer)")
    db.max_reconnect_attempts = 2
    db.query("create table bar (x integer)")
    db.max_reconnect_attempts = 99


def test_conn_reopen(db):
    db.query("create table foo (x integer)")
    db.close()
    assert db.closed
    with pytest.raises(Exception):
        db.query("create table foo (x integer)")


def test_multi_close(db):
    db.close()
    db.close()

    class VeryClose(SqliteDb):
        def __init__(self):
            self.close()

    # always safe to call close, even if not initialized
    VeryClose()


@pytest.mark.db("sqlite")
def test_safedb_inmemorydb(db):
    # test that in memory db's are relatively safe
    db.query("create table foo (bar primary key)")
    db.query("insert into foo (bar) values (?)", 0)

    def updater(_i):
        db.query("update foo set bar = bar + ?", 1)

    pool = ThreadPool(processes=100)

    pool.map(updater, range(100))

    assert db.query("select bar from foo")[0].bar == 100


def get_db(db_name, db_conn):
    if db_name == "sqlite":
        return SqliteDb(*db_conn[0], **db_conn[1])
    else:
        from notanorm import MySqlDb
        return MySqlDb(*db_conn[0], **db_conn[1])


def cleanup_db(db):
    if db.__class__.__name__ == "MySqlDb":
        cleanup_mysql_db(db)


def _test_upsert_i(db_name, i, db_conn, mod):
    db = get_db(db_name, db_conn)

    with db.transaction() as db:
        db.upsert("foo", bar=i % mod, baz=i)
        row = db.select_one("foo", bar=i % mod)
        db.update("foo", bar=i % mod, cnt=row.cnt + 1)


# todo: maybe using the native "mysql connector" would enable fixing this
#       but really, why would mysql allow blocking transactions like sqlite?
@pytest.mark.db("sqlite")
def test_upsert_multiprocess(db_name, db_notmem, tmp_path):
    db = db_notmem
    db.query("create table foo (bar integer primary key, baz integer, cnt integer default 0)")

    num = 22
    ts = []
    mod = 5

    for i in range(0, num):
        currt = multiprocessing.Process(target=_test_upsert_i, args=(db_name, i, db.connection_args, mod), daemon=True)
        ts.append(currt)

    for t in ts:
        t.start()

    for t in ts:
        t.join()

    log.debug(db.select("foo"))
    assert len(db.select("foo")) == mod
    for i in range(mod):
        ent = db.select_one("foo", bar=i)
        assert ent.cnt == int(num / mod) + (i < num % mod)


# for some reqson mysql seems connect in a way that causes multiple object to have the same underlying connection
# todo: maybe using the native "mysql connector" would enable fixing this
@pytest.mark.db("sqlite")
def test_upsert_threaded_multidb(db_notmem, db_name):
    db = db_notmem
    db.query("create table foo (bar integer primary key, baz integer, cnt integer default 0)")

    num = 22
    ts = []
    mod = 5

    def _upsert_i(up_i, up_db_name, db_conn, up_mod):
        with get_db(up_db_name, db_conn) as _db:
            _db.upsert("foo", bar=up_i % up_mod, baz=up_i)
            with _db.transaction():
                row = _db.select_one("foo", bar=up_i % up_mod)
                _db.update("foo", bar=up_i % up_mod, cnt=row.cnt + 1)

    for i in range(0, num):
        currt = threading.Thread(target=_upsert_i, args=(i, db_name, db.connection_args, mod), daemon=True)
        ts.append(currt)

    for t in ts:
        t.start()

    for t in ts:
        t.join()

    log.debug(db.select("foo"))
    assert len(db.select("foo")) == mod
    for i in range(mod):
        ent = db.select_one("foo", bar=i)
        assert ent.cnt == int(num / mod) + (i < num % mod)


def test_transactions_any_exc(db):
    class TestExc(Exception):
        pass

    db.query("CREATE table foo (bar integer primary key)")
    db.insert("foo", bar=5)
    with pytest.raises(TestExc):
        with db.transaction() as db:
            db.delete_all("foo")
            raise TestExc()
    assert db.select("foo")[0].bar == 5


def test_transactions_deadlock(db):
    def trans_thread(orig_db):
        with orig_db.transaction() as ins_db:
            for ins in range(50, 100):
                ins_db.insert("foo", bar=ins)

    db.query("CREATE table foo (bar integer primary key)")

    thread = threading.Thread(target=trans_thread, args=(db,), daemon=True)
    thread.start()
    for i in range(50):
        db.insert("foo", bar=i)
    thread.join()


def test_upsert_thready_one(db_notmem):
    db = db_notmem

    db.query("create table foo (bar integer primary key, baz integer)")

    failed = False
    num = 100
    mod = 7

    def upsert_i(db, i):
        try:
            db.upsert("foo", bar=str(i % mod), baz=i)
        except Exception as e:
            nonlocal failed
            failed = True
            log.error("failed to upsert: %s", repr(e))

    ts = []
    for i in range(0, num):
        currt = threading.Thread(target=upsert_i, args=(db, i), daemon=True)
        ts.append(currt)

    for t in ts:
        t.start()

    for t in ts:
        t.join()

    assert not failed
    assert len(db.select("foo")) == mod

def test_select_gen_not_lock(db: DbBase):
    db.query("CREATE table foo (bar integer primary key)")

    with db.transaction():
        for i in range(500):
            db.insert("foo", bar=i)

    thread_result = []
    def slow_q(orig_db):
        nonlocal thread_result
        for row in db.select_gen("foo"):
            if i == 0:
                time.sleep(1)
            thread_result.append(row.bar)

    thread = threading.Thread(target=slow_q, args=(db,), daemon=True)
    thread.start()

    with db.transaction():
        for i in range(500, 600):
            db.insert("foo", bar=i)

    start = time.time()
    fast_result = []
    for ent in db.select_gen("foo"):
        fast_result.append(ent.bar)
    end = time.time()

    thread.join()

    assert thread_result == list(range(500))
    assert fast_result == list(range(600))
    assert (end - start) < 1

# for some reqson mysql seems connect in a way that causes multiple object to have the same underlying connection
# todo: maybe using the native "connector" would enable fixing this
@pytest.mark.db("sqlite")
def test_transaction_fail_on_begin(db_notmem: "DbBase", db_name):
    db1 = db_notmem
    db2 = get_db(db_name, db1.connection_args)

    db1.max_reconnect_attempts = 1

    with db2.transaction():
        with pytest.raises(sqlite3.OperationalError, match=r".*database.*is locked"):
            with db1.transaction():
                pass


@pytest.mark.db("sqlite")
def test_readonly_fail(db):
    db.query("create table foo (bar text)")
    db.insert("foo", bar="y1")
    db.query("PRAGMA query_only=ON;")
    with pytest.raises(err.DbReadOnlyError):
        db.insert("foo", bar="y2")


def test_timeout_rational(db_notmem):
    db = db_notmem
    assert db.max_reconnect_attempts > 1
    assert db.timeout > 1
    assert db.timeout < 60


def test_db_more_than_one(db):
    db.query("create table foo (bar text)")
    db.insert("foo", bar=1)
    db.insert("foo", bar=1)
    with pytest.raises(err.MoreThanOneError):
        assert db.select_one("foo")
    with pytest.raises(err.MoreThanOneError):
<<<<<<< HEAD
        assert db.select_one("foo", bar=1)

def test_db_more_than_one(db):
    db.query("create table foo (bar text)")
    db.insert("foo", bar=1)
    db.insert("foo", bar=1)
    with pytest.raises(err.MoreThanOneError):
        assert db.select_one("foo")
    with pytest.raises(err.MoreThanOneError):
        assert db.select_one("foo", bar=1)
=======
        assert db.select_one("foo", bar=1)
>>>>>>> 31f2ac63
<|MERGE_RESOLUTION|>--- conflicted
+++ resolved
@@ -580,17 +580,4 @@
     with pytest.raises(err.MoreThanOneError):
         assert db.select_one("foo")
     with pytest.raises(err.MoreThanOneError):
-<<<<<<< HEAD
-        assert db.select_one("foo", bar=1)
-
-def test_db_more_than_one(db):
-    db.query("create table foo (bar text)")
-    db.insert("foo", bar=1)
-    db.insert("foo", bar=1)
-    with pytest.raises(err.MoreThanOneError):
-        assert db.select_one("foo")
-    with pytest.raises(err.MoreThanOneError):
-        assert db.select_one("foo", bar=1)
-=======
-        assert db.select_one("foo", bar=1)
->>>>>>> 31f2ac63
+        assert db.select_one("foo", bar=1)