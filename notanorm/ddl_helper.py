--- conflicted
+++ resolved
@@ -32,19 +32,17 @@
         exp.DataType.Type.FLOAT: DbType.FLOAT,
     }
 
-<<<<<<< HEAD
     if has_varb:
         TYPE_MAP.update({
             exp.DataType.Type.VARBINARY: DbType.BLOB,
         })
-=======
+
     SIZE_MAP = {
         exp.DataType.Type.TINYINT: 1,
         exp.DataType.Type.SMALLINT: 2,
         exp.DataType.Type.INT: 4,
         exp.DataType.Type.BIGINT: 8,
     }
->>>>>>> 6ff091f6
 
     FIXED_MAP = {
         exp.DataType.Type.CHAR,
@@ -77,17 +75,10 @@
     def __model_from_sqlglot(self, ddl, dialect):
         # sqlglot generic parser
         tmp_ddl = ddl
-<<<<<<< HEAD
         if dialect == "mysql" and not has_varb:
             # sqlglot 9 doesn't support varbinary
             tmp_ddl = ddl.replace("varbinary", "binary")
             tmp_ddl = ddl.replace("VARBINARY", "BINARY")
-=======
-        if dialect == "mysql":
-            # bug sqlglot doesn't support varbinary
-            tmp_ddl = tmp_ddl.replace("varbinary", "binary")
-            tmp_ddl = tmp_ddl.replace("VARBINARY", "BINARY")
->>>>>>> 6ff091f6
         res = parse(tmp_ddl, read=dialect)
         self.__sqlglot = res
         self.dialect = dialect
